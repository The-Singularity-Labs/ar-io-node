# Linux Installation Instructions

## Overview
The following instructions will guide you through the process of installing the AR.IO node on a Linux machine, specifically Ubuntu 22.04.3 desktop on a home computer. Actual steps may differ slightly on different versions or distributions. This guide will cover how to set up your node, point a domain name to your home network, and create an nginx server for routing traffic to your node. No prior coding experience is required.

## System Requirements

Please note, The AR.IO Node software is still in development and testing, all system requirements are subject to change.

External storage devices should be formatted as ext4.

### Minimum requirements

The hardware specifications listed below represent the minimum system requirements at which the AR.IO Node has been tested. While your Node may still operate on systems with lesser specifications, please note that AR.IO cannot guarantee performance or functionality under those conditions. Use below-minimum hardware at your own risk.

- 4 core CPU
- 4 GB Ram
- 500 GB storage (SSD recommended)
- Stable 50 Mbps internet connection


### Recommended

- 12 core CPU
- 32 GB Ram
- 2 TB SSD storage 
- Stable 1 Gbps internet connection


## Install Packages

If you would like to quickly install all required and suggested packages, you can run the following 2 commands in your terminal, and skip to [installing the Node](#install-the-node).


```
<<<<<<< HEAD
sudo apt update -y && sudo apt upgrade -y && sudo apt install -y curl openssh-server docker-compose git certbot nginx sqlite3 && sudo systemctl enable ssh && curl -sSL https://dl.yarnpkg.com/debian/pubkey.gpg | sudo apt-key add - && echo "deb https://dl.yarnpkg.com/debian/ stable main" | sudo tee /etc/apt/sources.list.d/yarn.list && sudo apt-get update -y && sudo apt-get install -y gcc g++ make yarn && curl -o- https://raw.githubusercontent.com/nvm-sh/nvm/v0.39.0/install.sh | bash && source ~/.bashrc && sudo ufw allow 22 80 443 && sudo ufw enable
=======
sudo apt update -y && sudo apt upgrade -y && sudo apt install -y curl openssh-server docker-compose git certbot nginx sqlite3 build-essential && sudo systemctl enable ssh && curl -sSL https://dl.yarnpkg.com/debian/pubkey.gpg | sudo apt-key add - && echo "deb https://dl.yarnpkg.com/debian/ stable main" | sudo tee /etc/apt/sources.list.d/yarn.list && sudo apt-get update -y && sudo apt-get install -y yarn && curl -o- https://raw.githubusercontent.com/nvm-sh/nvm/v0.39.0/install.sh | bash && source ~/.bashrc && sudo ufw allow 22 80 443 && sudo ufw enable
>>>>>>> 0945db93
```

```
nvm install 16.15.1 && nvm use 16.15.1
```

### Required packages


1. Update your software:
    ```
    sudo apt update
    sudo apt upgrade
    ```


2. Enable your firewall and open necessary ports:
    ```
    sudo ufw enable

    # Optional: If using SSH, allow port 22 
    sudo ufw allow 22

    # Allow ports 80 and 443 for HTTP and HTTPS
    sudo ufw allow 80
    sudo ufw allow 443
    ```


3. Install nginx:
    ```
    sudo apt install nginx -y
    ```


4. Install git:
<<<<<<< HEAD
    ```
    sudo apt install git -y
    ```


5. Install Docker:
    ```
    sudo apt install docker-compose -y
    ```
    - Test Docker installation:
        ```
        sudo docker run hello-world
        ```


6. Install Certbot:
    ```
    sudo apt install certbot -y
    ```


### Suggested packages

These packages are not required to run a node in its basic form. However, they will become necessary for more advanced usage or customization.


7. Install ssh (optional, for remote access to your Linux machine):
    ```
    sudo apt install openssh-server -y
    sudo systemctl enable ssh
    ```


8. Install Yarn:
    ```
    curl -sSL https://dl.yarnpkg.com/debian/pubkey.gpg | sudo apt-key add -

    echo "deb https://dl.yarnpkg.com/debian/ stable main" | sudo tee /etc/apt/sources.list.d/yarn.list

    sudo apt-get update -y

    sudo apt-get install yarn -y
    ```


9. Install NVM (Node Version Manager):
=======
>>>>>>> 0945db93
    ```
    sudo apt install git -y
    ```


<<<<<<< HEAD
10. Install Node.js:
=======
5. Install Docker:
>>>>>>> 0945db93
    ```
    sudo apt install docker-compose -y
    ```
    - Test Docker installation:
        ```
        sudo docker run hello-world
        ```


6. Install Certbot:
    ```
    sudo apt install certbot -y
    ```


<<<<<<< HEAD

11. Install GCC:
    ```
    sudo apt-get install gcc -y 
    ```


12. Install G++:
    ```
    sudo apt-get install g++ -y
    ```


13. Install make:
    ```
    sudo apt-get install make -y
    ```


14. Install SQLite:
    ```
    sudo apt install sqlite3 -y
    ```

=======
### Suggested packages

These packages are not required to run a node in its basic form. However, they will become necessary for more advanced usage or customization.


7. Install ssh (optional, for remote access to your Linux machine):
    ```
    sudo apt install openssh-server -y
    sudo systemctl enable ssh
    ```


8. Install Yarn:
    ```
    curl -sSL https://dl.yarnpkg.com/debian/pubkey.gpg | sudo apt-key add -

    echo "deb https://dl.yarnpkg.com/debian/ stable main" | sudo tee /etc/apt/sources.list.d/yarn.list

    sudo apt-get update -y

    sudo apt-get install yarn -y
    ```


9. Install NVM (Node Version Manager):
    ```
    curl -o- https://raw.githubusercontent.com/nvm-sh/nvm/v0.39.0/install.sh | bash
    source ~/.bashrc
    ```


10. Install Node.js:
    ```
    nvm install 16.15.1
    ```


11. Install build tools
    ```
    sudo apt install build-essential
    ```

12. Install SQLite:
    ```
    sudo apt install sqlite3 -y
    ```

>>>>>>> 0945db93

## Install the Node

- Navigate to the desired installation location:
    - **NOTE**: Your indexing databases will be created in the project directory unless otherwise specified in your .env file, not your Docker environment. So, if you are using an external hard drive, you should install the node directly to that external drive.

- Clone the ar-io-node repository and navigate into it:
    ```
    git clone https://github.com/ar-io/ar-io-node
    cd ar-io-node
    ```

- Create an environment file:

    ```
    nano .env
    ```

    Paste the following content into the new file, replacing \<your-domain> with the domain address you are using to access the node, save, and exit:

    ```
    GRAPHQL_HOST=arweave.net
    GRAPHQL_PORT=443
    START_HEIGHT=1000000
    ARNS_ROOT_HOST=<your-domain>
    ```

    - The GRAPHQL values set the proxy for GQL queries to arweave.net, You may use any available gateway that supports GQL queries. If omitted, your node can support GQL queries on locally indexed transactions, but only L1 transactions are indexed by default.
    - `START_HEIGHT` is an optional line. It sets the block number where your node will start downloading and indexing transactions headers. Omitting this line will begin indexing at block 0.
    - `ARNS_ROOT_HOST` sets the starting point for resolving ARNS names, which are accessed as a subdomain of a gateway. It should be set to the url you are pointing to your node, excluding any protocol prefix. For example, use `node-ar.io` and not `https://node-ar.io`. If you are using a subdomain to access your node and do not set this value, the node will not understand incoming requests.

    - More advanced configuration options can be found at [ar.io/docs](https://ar.io/docs/gateways/ar-io-node/advanced-config.html)

- Build the Docker container:
    ```
    sudo docker-compose up -d --build
    ```
    - Explanation of flags:
        - `up`: Start the Docker containers.
        - `-d`: Run the containers as background processes (detached mode).
        - `--build`: Build a new container for the project. Use this flag when you make changes to the code or environmental variables.

To ensure your node is running correctly, follow the next two steps.

- Check the logs for errors:
    ```
    sudo docker-compose logs -f --tail=0
    ```
    - Explanation of flags:
        - `-f`: Follow the logs in real time.
        - `--tail=0`: Ignore all logs from before running the command.

- Make a request to your node using localhost:
    Open your browser or use the `wget` command in the terminal to navigate to http://localhost:3000/3lyxgbgEvqNSvJrTX2J7CfRychUD5KClFhhVLyTPNCQ.
    If you can see the image, your node is operating correctly.

## Set up Networking

The following guide assumes you are running your node on a local home computer.

- Register a Domain Name:
    Choose a domain registrar (e.g., [Namecheap](https://www.namecheap.com)) to register a domain name.

- Point the Domain at Your Home Internet:
    - Obtain your public IP address by visiting https://www.whatsmyip.org/ or running:
    
        ```
        curl ifconfig.me
        ```
    - Create an A record with your registrar for your domain and wildcard subdomains, using your public IP address. For example, if your domain is "ar.io," create a record for "ar.io" and "*.ar.io."

- Set up Port Forwarding:
    - Obtain the local IP address of the machine where the node is installed by running:
        ```
        ip addr show | grep -w inet | awk '{print $2}' | awk -F'/' '{print $1}'
        ```
        - If there are multiple lines of output, choose the one starting with 192 (usually).
    - Enter your router's IP address in the address bar of a browser (e.g., `192.168.0.1`).
        - If you're unsure of your router's IP address, consult your router's documentation or contact your Internet Service Provider (ISP).
    - Navigate to the port forwarding settings in your router configuration.
        - The exact steps may vary depending on your router model. Consult your router's documentation or support for detailed steps.
    - Set up port forwarding rules to forward incoming traffic on ports 80 (HTTP) and 443 (HTTPS) to the same ports on the machine running your node. You may also forward port 22 if you want to enable SSH access to your node from outside your home network.

- Create SSL (HTTPS) Certificates for Your Domain:
    ```
    sudo certbot certonly --manual --preferred-challenges dns --email <your-email-address> -d <your-domain>.com -d '*.<your-domain>.com'
    ```
    Follow the instructions to create the required TXT records for your domain in your chosen registrar. Use a [DNS checker](https://dnschecker.org/) to verify the propagation of each record.

    **IMPORTANT**: Wild card subdomain (*.\<your-domain>.com) cannot auto renew without obtaining an API key from your domain registrar. Not all registrars offer this. Certbot certificates expire every 90 days. Be sure to consult with your chosen registrar to see if they offer an API for this purpose, or run the above command again to renew your certificates. You will receive an email warning at the address you provided to remind you when it is time to renew.

- Configure nginx:
    nginx is a free and open-source web server and reverse proxy server. It will handle incoming traffic, provide SSL certificates, and redirect the traffic to your node.
    - Open the default configuration file:
        ```
        sudo nano /etc/nginx/sites-available/default
        ```
    - Replace the file's contents with the following configuration (replace "<your-domain>" when necessary):
        ```
        # Force redirects from HTTP to HTTPS
        server {
            listen 80;
            listen [::]:80;
            server_name <your-domain>.com *.<your-domain>.com;

            location / {
                return 301 https://$host$request_uri;
            }
        }

        # Forward traffic to your node and provide SSL certificates
        server {
            listen 443 ssl;
            listen [::]:443 ssl;
            server_name <your-domain>.com *.<your-domain>.com;

            ssl_certificate /etc/letsencrypt/live/<your-domain>.com/fullchain.pem;
            ssl_certificate_key /etc/letsencrypt/live/<your-domain>.com/privkey.pem;

            location / {
                proxy_pass http://localhost:3000;
                proxy_set_header Host $host;
                proxy_set_header X-Real-IP $remote_addr;
                proxy_set_header X-Forwarded-For $proxy_add_x_forwarded_for;
                proxy_http_version 1.1;
            }
        }
        ```
    - Save and exit nano.
    - Test the configuration:
        ```
        sudo nginx -t
        ```
    - If there are no errors, restart nginx:
        ```
        sudo service nginx restart
        ```

Your node should now be running and connected to the internet. Test it by entering https://\<your-domain>/3lyxgbgEvqNSvJrTX2J7CfRychUD5KClFhhVLyTPNCQ in your browser.

**Note**: If you encounter any issues during the installation process, please seek assistance from the [AR.IO community](https://discord.gg/7zUPfN4D6g).<|MERGE_RESOLUTION|>--- conflicted
+++ resolved
@@ -33,11 +33,7 @@
 
 
 ```
-<<<<<<< HEAD
-sudo apt update -y && sudo apt upgrade -y && sudo apt install -y curl openssh-server docker-compose git certbot nginx sqlite3 && sudo systemctl enable ssh && curl -sSL https://dl.yarnpkg.com/debian/pubkey.gpg | sudo apt-key add - && echo "deb https://dl.yarnpkg.com/debian/ stable main" | sudo tee /etc/apt/sources.list.d/yarn.list && sudo apt-get update -y && sudo apt-get install -y gcc g++ make yarn && curl -o- https://raw.githubusercontent.com/nvm-sh/nvm/v0.39.0/install.sh | bash && source ~/.bashrc && sudo ufw allow 22 80 443 && sudo ufw enable
-=======
 sudo apt update -y && sudo apt upgrade -y && sudo apt install -y curl openssh-server docker-compose git certbot nginx sqlite3 build-essential && sudo systemctl enable ssh && curl -sSL https://dl.yarnpkg.com/debian/pubkey.gpg | sudo apt-key add - && echo "deb https://dl.yarnpkg.com/debian/ stable main" | sudo tee /etc/apt/sources.list.d/yarn.list && sudo apt-get update -y && sudo apt-get install -y yarn && curl -o- https://raw.githubusercontent.com/nvm-sh/nvm/v0.39.0/install.sh | bash && source ~/.bashrc && sudo ufw allow 22 80 443 && sudo ufw enable
->>>>>>> 0945db93
 ```
 
 ```
@@ -74,7 +70,6 @@
 
 
 4. Install git:
-<<<<<<< HEAD
     ```
     sudo apt install git -y
     ```
@@ -121,84 +116,6 @@
 
 
 9. Install NVM (Node Version Manager):
-=======
->>>>>>> 0945db93
-    ```
-    sudo apt install git -y
-    ```
-
-
-<<<<<<< HEAD
-10. Install Node.js:
-=======
-5. Install Docker:
->>>>>>> 0945db93
-    ```
-    sudo apt install docker-compose -y
-    ```
-    - Test Docker installation:
-        ```
-        sudo docker run hello-world
-        ```
-
-
-6. Install Certbot:
-    ```
-    sudo apt install certbot -y
-    ```
-
-
-<<<<<<< HEAD
-
-11. Install GCC:
-    ```
-    sudo apt-get install gcc -y 
-    ```
-
-
-12. Install G++:
-    ```
-    sudo apt-get install g++ -y
-    ```
-
-
-13. Install make:
-    ```
-    sudo apt-get install make -y
-    ```
-
-
-14. Install SQLite:
-    ```
-    sudo apt install sqlite3 -y
-    ```
-
-=======
-### Suggested packages
-
-These packages are not required to run a node in its basic form. However, they will become necessary for more advanced usage or customization.
-
-
-7. Install ssh (optional, for remote access to your Linux machine):
-    ```
-    sudo apt install openssh-server -y
-    sudo systemctl enable ssh
-    ```
-
-
-8. Install Yarn:
-    ```
-    curl -sSL https://dl.yarnpkg.com/debian/pubkey.gpg | sudo apt-key add -
-
-    echo "deb https://dl.yarnpkg.com/debian/ stable main" | sudo tee /etc/apt/sources.list.d/yarn.list
-
-    sudo apt-get update -y
-
-    sudo apt-get install yarn -y
-    ```
-
-
-9. Install NVM (Node Version Manager):
     ```
     curl -o- https://raw.githubusercontent.com/nvm-sh/nvm/v0.39.0/install.sh | bash
     source ~/.bashrc
@@ -221,7 +138,6 @@
     sudo apt install sqlite3 -y
     ```
 
->>>>>>> 0945db93
 
 ## Install the Node
 
